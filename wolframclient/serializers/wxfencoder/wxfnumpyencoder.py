--- conflicted
+++ resolved
@@ -6,13 +6,8 @@
     ARRAY_TYPES, WXF_CONSTANTS, WXF_HEADER_COMPRESS, WXF_HEADER_SEPARATOR,
     WXF_VERSION)
 from wolframclient.serializers.wxfencoder.wxfencoder import WXFEncoder
-<<<<<<< HEAD
-from wolframclient.serializers.wxfencoder.wxfexpr import (WXFExprPackedArray,
-                                                          WXFExprNumericArray)
-=======
 from wolframclient.serializers.wxfencoder.wxfexpr import (WXFExprNumericArray,
                                                           WXFExprPackedArray)
->>>>>>> fe528c2d
 from wolframclient.utils.api import numpy
 
 __all__ = [
@@ -37,11 +32,6 @@
 
     '''
 
-<<<<<<< HEAD
-    __slots__ = 'packed_array_support', 'numeric_array_support'
-
-=======
->>>>>>> fe528c2d
     def __init__(self, packed_array_support=True, numeric_array_support=False):
         if not packed_array_support and not numeric_array_support:
             raise ValueError(
