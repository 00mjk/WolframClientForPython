# -*- coding: utf-8 -*-

from __future__ import absolute_import, print_function, unicode_literals

import datetime
import inspect
import re
from itertools import chain

from wolframclient.serializers.normalizer import Normalizer
from wolframclient.serializers.wxfencoder.constants import (
    WXF_HEADER_SEPARATOR, WXF_VERSION)
from wolframclient.serializers.wxfencoder.utils import numeric_array_to_wxf
from wolframclient.utils import six
from wolframclient.utils.encoding import force_text
from wolframclient.utils.functional import first


class FormatSerializer(Normalizer):
    def dump(self, data, stream):
        raise NotImplementedError

    def export(self, data, stream=None):
        if stream:
            if isinstance(stream, six.string_types):
                with open(stream, 'wb') as file:
                    self.dump(data, file)
                    return stream

            self.dump(data, stream)
            return stream

        stream = six.BytesIO()
        stream = self.dump(data, stream)
        stream.seek(0)
        return stream.read()

    #implementation of several methods

    def serialize_function(self, head, args, **opts):
        raise NotImplementedError

    def serialize_symbol(self, symbol):
        raise NotImplementedError

    def serialize_string(self, obj):
        raise NotImplementedError

    def serialize_bytes(self, obj):
        raise NotImplementedError

    def serialize_float(self, obj):
        raise NotImplementedError

    def serialize_decimal(self, obj):
        raise NotImplementedError

    def serialize_int(self, obj):
        raise NotImplementedError

<<<<<<< HEAD
=======
    def serialize_input_form(self, string):
        return self.serialize_function(
            self.serialize_symbol(b'ToExpression'),
            (self.serialize_string(string, ), ))

>>>>>>> fe528c2d
    def serialize_numeric_array(self, data, shape, wl_type):

        payload = b''.join(
            chain((WXF_VERSION, WXF_HEADER_SEPARATOR),
                  numeric_array_to_wxf(data, shape, wl_type)))

        return self.serialize_function(
            self.serialize_symbol(b'BinaryDeserialize'),
            (self.serialize_bytes(payload, ), ))

    def serialize_iterable(self, iterable, **opts):
        return self.serialize_function(
            self.serialize_symbol(b'List'), iterable, **opts)

    def serialize_mapping(self, mappable, **opts):
        return self.serialize_function(
            self.serialize_symbol(b'Association'),
            (self.serialize_rule(key, value) for key, value in mappable),
            **opts)

    def serialize_association(self, mappable, **opts):
        return self.serialize_function(
            self.serialize_symbol(b'Association'),
            (self.serialize_rule(key, value) for key, value in mappable),
            **opts)

    def serialize_fraction(self, o):
        return self.serialize_function(
            self.serialize_symbol(b'Rational'), (self.serialize_int(
                o.numerator), self.serialize_int(o.denominator)))

    def serialize_complex(self, o):
        return self.serialize_function(
            self.serialize_symbol(b'Complex'), (
                self.serialize_float(o.real),
                self.serialize_float(o.imag),
            ))

    def serialize_rule(self, lhs, rhs):
        return self.serialize_function(
            self.serialize_symbol(b'Rule'), (lhs, rhs))

    def serialize_rule_delayed(self, lhs, rhs):
        return self.serialize_function(
            self.serialize_symbol(b'RuleDelayed'), (lhs, rhs))

    def serialize_tzinfo(
            self,
            tzinfo,
            date=None,
            name_match=re.compile('^([A-Za-z]+/[A-Za-z]+?|UTC)$')):

        if tzinfo is None:
            return self.serialize_symbol(
                self.target_kernel_version >= 12 and b"None" or b"$TimeZone")

        if name_match:
            name = tzinfo.tzname(None)
            if name and name_match.match(name):
                return self.serialize_string(name)

        return self.serialize_float(
            tzinfo.utcoffset(
                date or datetime.datetime.utcnow()).total_seconds() / 3600)

    def _serialize_external_object(self, o):

        yield "Type", "PythonFunction"
        yield "Name", force_text(o.__name__)
        yield "BuiltIn", inspect.isbuiltin(o),

        is_module = inspect.ismodule(o)

        yield "IsModule", is_module

        if not is_module:
            module = inspect.getmodule(o)
            if module:
                yield "Module", force_text(module.__name__)

        yield "IsClass", inspect.isclass(o),
        yield "IsFunction", inspect.isfunction(o),
        yield "IsMethod", inspect.ismethod(o),
        yield "IsCallable", callable(o)

        if callable(o):
            try:
                yield "Arguments", first(inspect.getargspec(o))
            except TypeError:
                #this function can fail with TypeError unsupported callable
                pass

    def serialize_external_object(self, obj):
        return self.serialize_function(
            self.serialize_symbol(b'ExternalObject'), (self.serialize_mapping(
                (self.normalize(key), self.normalize(value))
                for key, value in self._serialize_external_object(obj)), ))<|MERGE_RESOLUTION|>--- conflicted
+++ resolved
@@ -58,14 +58,11 @@
     def serialize_int(self, obj):
         raise NotImplementedError
 
-<<<<<<< HEAD
-=======
     def serialize_input_form(self, string):
         return self.serialize_function(
             self.serialize_symbol(b'ToExpression'),
             (self.serialize_string(string, ), ))
 
->>>>>>> fe528c2d
     def serialize_numeric_array(self, data, shape, wl_type):
 
         payload = b''.join(
