# -*- coding: utf-8 -*-

from __future__ import absolute_import, print_function, unicode_literals

from wolframclient.evaluation.cloud import (
    SecuredAuthenticationKey, UserIDPassword, WolframAPICall,
    WolframCloudSession, WolframCloudFutureSession, WolframAPICallAsync,
    WolframCloudAsyncSession, WolframServer)
from wolframclient.evaluation.result import (
    WolframAPIResponse, WolframAPIResponseAsync, WolframEvaluationJSONResponse,
    WolframEvaluationJSONResponseAsync, WolframKernelEvaluationResult,
    WolframResult, WolframResultBase)

from wolframclient.evaluation.kernel import WolframLanguageSession, WolframLanguageFutureSession
from wolframclient.evaluation.kernel import WolframLanguageAsyncSession
from wolframclient.evaluation.pool import WolframEvaluatorPool, parallel_evaluate

__all__ = [
    'WolframAPICall', 'WolframServer', 'WolframCloudSession',
<<<<<<< HEAD
    'WolframCloudAsyncSession', 'WolframCloudFutureSession', 'WolframAPICall', 
    'SecuredAuthenticationKey', 'UserIDPassword', 
    'WolframLanguageSession', 'WolframLanguageFutureSession',
    'WolframResult', 'WolframKernelEvaluationResult', 'WolframAPIResponse',
=======
    'WolframCloudAsyncSession', 'WolframCloudFutureSession', 'WolframAPICall',
    'SecuredAuthenticationKey', 'UserIDPassword', 'WolframLanguageSession',
    'WolframLanguageFutureSession', 'WolframResult',
    'WolframKernelEvaluationResult', 'WolframAPIResponse',
>>>>>>> ae6d7bfd
    'WolframEvaluationJSONResponse', 'WolframLanguageAsyncSession',
    'WolframEvaluatorPool', 'parallel_evaluate'
]<|MERGE_RESOLUTION|>--- conflicted
+++ resolved
@@ -17,17 +17,10 @@
 
 __all__ = [
     'WolframAPICall', 'WolframServer', 'WolframCloudSession',
-<<<<<<< HEAD
-    'WolframCloudAsyncSession', 'WolframCloudFutureSession', 'WolframAPICall', 
-    'SecuredAuthenticationKey', 'UserIDPassword', 
-    'WolframLanguageSession', 'WolframLanguageFutureSession',
-    'WolframResult', 'WolframKernelEvaluationResult', 'WolframAPIResponse',
-=======
     'WolframCloudAsyncSession', 'WolframCloudFutureSession', 'WolframAPICall',
     'SecuredAuthenticationKey', 'UserIDPassword', 'WolframLanguageSession',
     'WolframLanguageFutureSession', 'WolframResult',
     'WolframKernelEvaluationResult', 'WolframAPIResponse',
->>>>>>> ae6d7bfd
     'WolframEvaluationJSONResponse', 'WolframLanguageAsyncSession',
     'WolframEvaluatorPool', 'parallel_evaluate'
 ]