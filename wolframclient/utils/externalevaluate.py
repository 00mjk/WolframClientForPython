--- conflicted
+++ resolved
@@ -158,11 +158,7 @@
 
     __traceback_hidden_variables__ = True
 
-<<<<<<< HEAD
-    message = binary_deserialize(socket.recv(copy=False).buffer)
-=======
-    message = binary_deserialize(socket.recv(), consumer=consumer)
->>>>>>> 709d785d
+    message = binary_deserialize(socket.recv(copy=False).buffer, consumer=consumer)
     result = evaluate_message(**message)
 
     sys.stdout.flush()
