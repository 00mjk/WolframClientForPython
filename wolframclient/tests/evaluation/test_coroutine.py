--- conflicted
+++ resolved
@@ -27,14 +27,6 @@
 
 LOOP = get_event_loop()
 
-<<<<<<< HEAD
-
-class TestCoroutineSession(BaseTestCase):
-
-    KERNEL_PATH = json_config and json_config.get("kernel", None) or None
-=======
->>>>>>> f79d5209
-
 class TestCoroutineSession(BaseTestCase):
     @classmethod
     def setUpClass(cls):
