# -*- coding: utf-8 -*-

from __future__ import absolute_import, print_function, unicode_literals

import logging
import unittest

from wolframclient.deserializers import binary_deserialize
from wolframclient.evaluation import WolframLanguageSession
from wolframclient.exception import WolframKernelException
from wolframclient.language import wl, wlexpr
from wolframclient.language.expression import WLFunction, WLSymbol
from wolframclient.tests.configure import MSG_JSON_NOT_FOUND, json_config
from wolframclient.utils.tests import TestCase as BaseTestCase
from wolframclient.utils.tests import path_to_file_in_data_dir
from wolframclient.deserializers import WXFConsumer

try:
    import PIL.Image

    has_pil = True
except ImportError:
    has_pil = False

logger = logging.getLogger(__name__)
logger.setLevel(logging.INFO)


@unittest.skipIf(json_config is None, MSG_JSON_NOT_FOUND)
class TestCaseSettings(BaseTestCase):

<<<<<<< HEAD
    if json_config:
        KERNEL_PATH = json_config.get("kernel", None)
=======
    KERNEL_PATH = json_config and json_config.get('kernel', None) or None
>>>>>>> 36eaf904

    @classmethod
    def setUpClass(cls):
        cls.setupKernelSession()

    @classmethod
    def tearDownClass(cls):
        cls.tearDownKernelSession()

    @classmethod
    def tearDownKernelSession(cls):
        if cls.kernel_session is not None:
            cls.kernel_session.terminate()

    @classmethod
    def setupKernelSession(cls):
        cls.kernel_session = WolframLanguageSession(
            cls.KERNEL_PATH, kernel_loglevel=logging.INFO
        )
        cls.kernel_session.set_parameter("STARTUP_TIMEOUT", 5)
        cls.kernel_session.set_parameter("TERMINATE_TIMEOUT", 3)
        cls.kernel_session.start()

    @classmethod
    def class_kwargs_parameters(cls, testcase, kernelclass):
        kernel_session = kernelclass(
            cls.KERNEL_PATH,
            kernel_loglevel=logging.INFO,
            STARTUP_TIMEOUT=5,
            TERMINATE_TIMEOUT=3,
            HIDE_SUBPROCESS_WINDOW=False,
        )
        testcase.assertEqual(kernel_session.get_parameter("STARTUP_TIMEOUT"), 5)
        testcase.assertEqual(kernel_session.get_parameter("TERMINATE_TIMEOUT"), 3)
        testcase.assertEqual(kernel_session.get_parameter("HIDE_SUBPROCESS_WINDOW"), False)

    @classmethod
    def class_bad_kwargs_parameters(cls, testcase, kernelclass):
        with testcase.assertRaises(KeyError):
            kernel_session = kernelclass(cls.KERNEL_PATH, kernel_loglevel=logging.INFO, foo=1)
            kernel_session.get_parameter("foo")


@unittest.skipIf(json_config is None, MSG_JSON_NOT_FOUND)
class TestCase(TestCaseSettings):
    def test_evaluate_basic_inputform(self):
        res = self.kernel_session.evaluate("1+1")
        self.assertEqual(res, 2)

    def test_evaluate_basic_wl(self):
        res = self.kernel_session.evaluate(wl.Plus(1, 2))
        self.assertEqual(res, 3)

    def test_evaluate_option(self):
        res = self.kernel_session.evaluate(wl.BinarySerialize(1, PerformanceGoal="Size"))
        self.assertEqual(res, b"8C:x\x9csf\x04\x00\x00\x89\x00E")

    def test_evaluate_variable_updates(self):
        self.kernel_session.evaluate("ClearAll[x]; x=1")
        self.kernel_session.evaluate("x++")
        res = self.kernel_session.evaluate("x+=10")
        self.assertEqual(res, 12)

    def test_evaluate_variable_context(self):
        self.kernel_session.evaluate("ClearAll[x]; x[] := foo")
        res = self.kernel_session.evaluate("Context[x]")
        self.assertEqual(res, "Global`")
        res = self.kernel_session.evaluate("Context[info]")
        self.assertEqual(res, "Global`")

    def test_malformed_expr(self):
        res = self.kernel_session.evaluate("Range[5")
        self.assertEqual(res, WLSymbol("$Failed"))

    def test_malformed_expr_wrap(self):
        res = self.kernel_session.evaluate_wrap("Range[5")
        self.assertFalse(res.success)
        self.assertEqual(res.get(), WLSymbol("$Failed"))

    def test_one_msg(self):
        res = self.kernel_session.evaluate("1/0")
        self.assertEqual(res, WLFunction(WLSymbol(b"DirectedInfinity")))

    def test_one_msg_wrap(self):
        res = self.kernel_session.evaluate_wrap("1/0")
        self.assertFalse(res.success)
<<<<<<< HEAD
        self.assertListEqual(res.messages, ["Infinite expression Power[0, -1] encountered."])
=======
        self.assertEqual(res.messages,
                             ('Infinite expression Power[0, -1] encountered.', ))
>>>>>>> 36eaf904

    def test_silenced_msg(self):
        off = self.kernel_session.evaluate("Off[Power::infy]")
        self.assertEqual(off, None)
        res = self.kernel_session.evaluate_wrap("1/0")
        self.assertEqual(res.get(), WLFunction(WLSymbol(b"DirectedInfinity")))
        self.assertTrue(res.success)
        on = self.kernel_session.evaluate("On[Power::infy]")
        self.assertEqual(on, None)

    def test_one_eval_many_msg(self):
        res = self.kernel_session.evaluate('ImportString["[1,2", "RawJSON"]')
        self.assertEqual(res, WLSymbol("$Failed"))

    def test_one_eval_many_msg_wrap(self):
        res = self.kernel_session.evaluate_wrap('ImportString["[1,2", "RawJSON"]')
        self.assertFalse(res.success)
<<<<<<< HEAD
        expected_msgs = [
            (
                wl.MessageName(wl.Import, "jsonarraymissingsep"),
                "Expecting end of array or a value separator.",
            ),
            (
                wl.MessageName(wl.Import, "jsonhintposandchar"),
                "An error occurred near character 'EOF', at line 1:6",
            ),
        ]
        self.assertListEqual(list(res.iter_messages_tuple()), expected_msgs)
=======
        expected_msgs = (
            (wl.MessageName(wl.Import, 'jsonarraymissingsep'),
             'Expecting end of array or a value separator.'),
            (wl.MessageName(wl.Import, 'jsonhintposandchar'),
             "An error occurred near character 'EOF', at line 1:6")
        )
        self.assertEqual(tuple(res.iter_messages_tuple()), expected_msgs)
>>>>>>> 36eaf904

    def test_many_failures(self):
        res = self.kernel_session.evaluate('ImportString["[1,2", "RawJSON"]; 1/0')
        self.assertEqual(res, WLFunction(WLSymbol(b"DirectedInfinity")))

    def test_many_failures_wrap(self):
        res = self.kernel_session.evaluate_wrap('ImportString["[1,2", "RawJSON"]; 1/0')
        self.assertFalse(res.success)
<<<<<<< HEAD
        expected_msgs = [
            "Expecting end of array or a value separator.",
            "An error occurred near character 'EOF', at line 1:6",
            "Infinite expression Power[0, -1] encountered.",
        ]
        expected_msgs_name = [
            wl.MessageName(wl.Import, "jsonarraymissingsep"),
            wl.MessageName(wl.Import, "jsonhintposandchar"),
            wl.MessageName(wl.Power, "infy"),
        ]
=======
        expected_msgs = (
            'Expecting end of array or a value separator.',
            "An error occurred near character 'EOF', at line 1:6",
            'Infinite expression Power[0, -1] encountered.'
        )
        expected_msgs_name = (
            wl.MessageName(wl.Import, 'jsonarraymissingsep'),
            wl.MessageName(wl.Import, 'jsonhintposandchar'),
            wl.MessageName(wl.Power, 'infy')
        )
>>>>>>> 36eaf904

        expected_tuples = tuple(zip(expected_msgs_name, expected_msgs))

        self.assertEqual(res.messages, expected_msgs)
        self.assertEqual(tuple(res.iter_messages()), expected_msgs)

<<<<<<< HEAD
        self.assertListEqual(res.messages_name, expected_msgs_name)
        self.assertListEqual(list(res.iter_messages_name()), expected_msgs_name)
=======
        self.assertEqual(res.messages_name, expected_msgs_name)
        self.assertEqual(
            tuple(res.iter_messages_name()), expected_msgs_name)
>>>>>>> 36eaf904

        self.assertEqual(tuple(res.iter_messages_tuple()), expected_tuples)

    def test_valid_evaluate_wxf(self):
        wxf = self.kernel_session.evaluate_wxf("Range[3]")
        result = binary_deserialize(wxf, consumer=WXFConsumer())
        self.assertEqual(result, [1, 2, 3])

    def test_err_evaluate_wxf(self):
        wxf = self.kernel_session.evaluate_wxf("Range[3")
        result = binary_deserialize(wxf, consumer=WXFConsumer())
        self.assertEqual(result, WLSymbol("$Failed"))

    def test_auto_start_session(self):
        try:
            session = WolframLanguageSession(self.KERNEL_PATH)
            res = session.evaluate("1+1")
            self.assertEqual(res, 2)
        except Exception as e:
            logger.exception(e)
        finally:
            session.terminate()
            self.assertTrue(session.stopped)

    def test_pure_function_inputform(self):
        f = self.kernel_session.function("#+1&")
        self.assertEqual(f(3), 4)
        self.assertEqual(f(10), 11)

    def test_function_inputform(self):
        stringQ = self.kernel_session.function("AllTrue[{##}, StringQ] &")
        self.assertTrue(stringQ("abc"))
        self.assertTrue(stringQ("a", "b", "c"))
        self.assertFalse(stringQ(1))
        self.assertFalse(stringQ("a", 1))

    def test_function_symbolic(self):
        total_range = self.kernel_session.function(wl.Composition(wl.Total, wl.Range))
        self.assertEqual(total_range(5), 15)

    def test_wlexpr_wrapper(self):
<<<<<<< HEAD
        res = self.kernel_session.evaluate(wl.Map(wlexpr("#+1&"), [1, 2, 3]))
        self.assertEqual(res, [2, 3, 4])
=======
        res = self.kernel_session.evaluate(wl.Map(wlexpr('#+1&'), [1, 2, 3]))
        self.assertEqual(res, (2, 3, 4))
>>>>>>> 36eaf904

    def test_built_in_symbols(self):
        self.assertEqual(self.kernel_session.evaluate(wl.Null), None)
        self.assertEqual(self.kernel_session.evaluate(None), None)
        self.assertEqual(self.kernel_session.evaluate(wlexpr("None")), WLSymbol("None"))
        self.assertEqual(self.kernel_session.evaluate(wlexpr("True")), True)
        self.assertEqual(self.kernel_session.evaluate(True), True)
        self.assertEqual(self.kernel_session.evaluate(wlexpr("False")), False)
        self.assertEqual(self.kernel_session.evaluate(False), False)
        self.assertEqual(self.kernel_session.evaluate(wl.StringQ("foo")), True)

    def test_eval_many(self):
        exprs = [("%s+%s" % (i, i)) for i in range(10)]
        expected = [i + i for i in range(10)]
        res = self.kernel_session.evaluate_many(exprs)
        self.assertEqual(res, expected)

    def test_built_in_symbols_as_func(self):
        func_null = self.kernel_session.function("Null")
        res = func_null(5)
        self.assertEqual(res, WLFunction(None, 5))

    def test_evaluate_global_func(self):
        self.kernel_session.evaluate("ClearAll[f]; f[x_String]:=StringReverse[x]")
        inv = self.kernel_session.function(wl.Global.f)
        self.assertEqual(inv("abc"), "cba")

    def test_kwargs_parameters(self):
        TestCaseSettings.class_kwargs_parameters(self, WolframLanguageSession)

    def test_bad_kwargs_parameters(self):
        self.class_bad_kwargs_parameters(self, WolframLanguageSession)

    IMAGE_FILES_DIMS = {
<<<<<<< HEAD
        "10ct_32bit_128.tiff": [128, 128],
        "16_bit_binary_pgm.png": [20, 100],
        "hopper.ppm": [128, 128],
        "pal1wb.bmp": [127, 64],
        "pil_sample_cmyk.jpg": [100, 100],
        "umbrellaRGBA.png": [1789, 1920],
=======
        "10ct_32bit_128.tiff": (128, 128),
        "16_bit_binary_pgm.png": (20, 100),
        "hopper.ppm": (128, 128),
        "pal1wb.bmp": (127, 64),
        "pil_sample_cmyk.jpg": (100, 100),
        "umbrellaRGBA.png": (1789, 1920)
>>>>>>> 36eaf904
    }

    @unittest.skipIf(not has_pil, "PIL not found skipping image test.")
    def test_images_serialization(self):
        for path, dimensions in self.IMAGE_FILES_DIMS.items():
            with PIL.Image.open(path_to_file_in_data_dir(path)) as img:
                res = self.kernel_session.evaluate(wl.ImageDimensions(img))
                self.assertEqual(res, dimensions)

    @unittest.skipIf(not has_pil, "PIL not found skipping image test.")
    def test_images_in_expr(self):
        img1_path = "hopper.ppm"
        img2_path = "pal1wb.bmp"
        with PIL.Image.open(path_to_file_in_data_dir(img1_path)) as img1:
            with PIL.Image.open(path_to_file_in_data_dir(img2_path)) as img2:
                res = self.kernel_session.evaluate(
                    wl.Map(wl.ImageDimensions, {"img1": img1, "img2": img2})
                )
                self.assertEqual(
                    res,
                    {
                        "img1": self.IMAGE_FILES_DIMS[img1_path],
                        "img2": self.IMAGE_FILES_DIMS[img2_path],
                    },
                )

    def test_stop_start_restart_status(self):

        session = WolframLanguageSession(self.KERNEL_PATH)
        self.assertFalse(session.started)
        self.assertTrue(session.stopped)
        session.start()
        self.assertTrue(session.started)
        self.assertFalse(session.stopped)
        session.stop()
        self.assertFalse(session.started)
        self.assertTrue(session.stopped)
        session.restart()
        self.assertTrue(session.started)
        self.assertFalse(session.stopped)
        session.terminate()
        self.assertFalse(session.started)
        self.assertTrue(session.stopped)

        session = WolframLanguageSession(self.KERNEL_PATH)
        session.stop()
        self.assertFalse(session.started)
        self.assertTrue(session.stopped)
        session.terminate()
        self.assertFalse(session.started)
        self.assertTrue(session.stopped)

class TestSessionTimeout(TestCaseSettings):
    def test_evaluate_async_basic_inputform(self):
        future = self.kernel_session.evaluate_future("1+1")
        self.assertEqual(future.result(timeout=1), 2)

    def test_evaluate_async_basic_wl(self):
        future = self.kernel_session.evaluate_future(wl.Plus(1, 2))
        self.assertEqual(future.result(timeout=1), 3)

    def test_evaluate_multiple_async(self):
        with WolframLanguageSession(self.KERNEL_PATH) as kernel_session:
            future1 = kernel_session.evaluate_future("3+4")
            result1 = future1.result(timeout=3)
            self.assertEqual(result1, 7)
            future2 = kernel_session.evaluate_future("10+1")
            self.assertEqual(future2.result(timeout=1), 11)
            future3 = kernel_session.evaluate_future("100+1")
            self.assertEqual(future3.result(timeout=1), 101)

    def test_many_failures_wrap_async(self):
        future = self.kernel_session.evaluate_wrap_future(
            'ImportString["[1,2", "RawJSON"]; 1/0'
        )
        res = future.result(timeout=1)
        self.assertFalse(res.success)
<<<<<<< HEAD
        expected_msgs = [
            "Expecting end of array or a value separator.",
            "An error occurred near character 'EOF', at line 1:6",
            "Infinite expression Power[0, -1] encountered.",
        ]
        expected_msgs_name = [
            wl.MessageName(wl.Import, "jsonarraymissingsep"),
            wl.MessageName(wl.Import, "jsonhintposandchar"),
            wl.MessageName(wl.Power, "infy"),
        ]
        expected_tuples = list(zip(expected_msgs_name, expected_msgs))
=======
        expected_msgs = (
            'Expecting end of array or a value separator.',
            "An error occurred near character 'EOF', at line 1:6",
            'Infinite expression Power[0, -1] encountered.'
        )
        expected_msgs_name = (
            wl.MessageName(wl.Import, 'jsonarraymissingsep'),
            wl.MessageName(wl.Import, 'jsonhintposandchar'),
            wl.MessageName(wl.Power, 'infy')
        )
        expected_tuples = tuple(zip(expected_msgs_name, expected_msgs))
>>>>>>> 36eaf904

        self.assertEqual(res.messages, expected_msgs)
        self.assertEqual(tuple(res.iter_messages()), expected_msgs)

<<<<<<< HEAD
        self.assertListEqual(res.messages_name, expected_msgs_name)
        self.assertListEqual(list(res.iter_messages_name()), expected_msgs_name)
=======
        self.assertEqual(res.messages_name, expected_msgs_name)
        self.assertEqual(
            tuple(res.iter_messages_name()), expected_msgs_name)
>>>>>>> 36eaf904

        self.assertEqual(tuple(res.iter_messages_tuple()), expected_tuples)

    def test_valid_evaluate_wxf_async(self):
        future = self.kernel_session.evaluate_wxf_future("Range[3]")
        wxf = future.result(timeout=1)
        result = binary_deserialize(wxf, consumer=WXFConsumer())
        self.assertEqual(result, [1, 2, 3])


@unittest.skipIf(json_config is None, MSG_JSON_NOT_FOUND)
class TestCaseSession(TestCaseSettings):
    def test_kernel_init_bad_path(self):
        with self.assertRaises(WolframKernelException):
            WolframLanguageSession("path/that/does/not/exists")

    def test_terminated_session_autorestart(self):
        session = None
        try:
            session = WolframLanguageSession(self.KERNEL_PATH)
            session.start()
            session.stop()
            res = session.evaluate("1+1")
            self.assertEqual(res, 2)
        finally:
            if session:
                session.terminate()


@unittest.skipIf(json_config is None, MSG_JSON_NOT_FOUND)
class TestCaseInternalFunctions(TestCaseSettings):
    def test_default_loglevel(self):
        with WolframLanguageSession(self.KERNEL_PATH) as session:
            res = session.evaluate("ClientLibrary`Private`$LogLevel == Infinity")
            self.assertTrue(res)
            # This is not possible. Logging was not enabled in the first place.
            session.evaluate("ClientLibrary`SetInfoLogLevel[]")
            # Log level remains to NOTSET
            res = session.evaluate(
                "ClientLibrary`Private`$LogLevel == ClientLibrary`Private`$NOTSET"
            )
            logger.info("LOG LEVEL: %s", session.evaluate("ClientLibrary`Private`$LogLevel"))
            self.assertTrue(res)

    def test_set_loglevel(self):
        with WolframLanguageSession(self.KERNEL_PATH, kernel_loglevel=logging.WARN) as session:
            res = session.evaluate(
                "ClientLibrary`Private`$LogLevel == ClientLibrary`Private`$WARN"
            )
            self.assertTrue(res)<|MERGE_RESOLUTION|>--- conflicted
+++ resolved
@@ -29,12 +29,8 @@
 @unittest.skipIf(json_config is None, MSG_JSON_NOT_FOUND)
 class TestCaseSettings(BaseTestCase):
 
-<<<<<<< HEAD
-    if json_config:
-        KERNEL_PATH = json_config.get("kernel", None)
-=======
     KERNEL_PATH = json_config and json_config.get('kernel', None) or None
->>>>>>> 36eaf904
+
 
     @classmethod
     def setUpClass(cls):
@@ -121,12 +117,8 @@
     def test_one_msg_wrap(self):
         res = self.kernel_session.evaluate_wrap("1/0")
         self.assertFalse(res.success)
-<<<<<<< HEAD
-        self.assertListEqual(res.messages, ["Infinite expression Power[0, -1] encountered."])
-=======
         self.assertEqual(res.messages,
                              ('Infinite expression Power[0, -1] encountered.', ))
->>>>>>> 36eaf904
 
     def test_silenced_msg(self):
         off = self.kernel_session.evaluate("Off[Power::infy]")
@@ -144,19 +136,6 @@
     def test_one_eval_many_msg_wrap(self):
         res = self.kernel_session.evaluate_wrap('ImportString["[1,2", "RawJSON"]')
         self.assertFalse(res.success)
-<<<<<<< HEAD
-        expected_msgs = [
-            (
-                wl.MessageName(wl.Import, "jsonarraymissingsep"),
-                "Expecting end of array or a value separator.",
-            ),
-            (
-                wl.MessageName(wl.Import, "jsonhintposandchar"),
-                "An error occurred near character 'EOF', at line 1:6",
-            ),
-        ]
-        self.assertListEqual(list(res.iter_messages_tuple()), expected_msgs)
-=======
         expected_msgs = (
             (wl.MessageName(wl.Import, 'jsonarraymissingsep'),
              'Expecting end of array or a value separator.'),
@@ -164,7 +143,6 @@
              "An error occurred near character 'EOF', at line 1:6")
         )
         self.assertEqual(tuple(res.iter_messages_tuple()), expected_msgs)
->>>>>>> 36eaf904
 
     def test_many_failures(self):
         res = self.kernel_session.evaluate('ImportString["[1,2", "RawJSON"]; 1/0')
@@ -173,18 +151,6 @@
     def test_many_failures_wrap(self):
         res = self.kernel_session.evaluate_wrap('ImportString["[1,2", "RawJSON"]; 1/0')
         self.assertFalse(res.success)
-<<<<<<< HEAD
-        expected_msgs = [
-            "Expecting end of array or a value separator.",
-            "An error occurred near character 'EOF', at line 1:6",
-            "Infinite expression Power[0, -1] encountered.",
-        ]
-        expected_msgs_name = [
-            wl.MessageName(wl.Import, "jsonarraymissingsep"),
-            wl.MessageName(wl.Import, "jsonhintposandchar"),
-            wl.MessageName(wl.Power, "infy"),
-        ]
-=======
         expected_msgs = (
             'Expecting end of array or a value separator.',
             "An error occurred near character 'EOF', at line 1:6",
@@ -195,21 +161,15 @@
             wl.MessageName(wl.Import, 'jsonhintposandchar'),
             wl.MessageName(wl.Power, 'infy')
         )
->>>>>>> 36eaf904
 
         expected_tuples = tuple(zip(expected_msgs_name, expected_msgs))
 
         self.assertEqual(res.messages, expected_msgs)
         self.assertEqual(tuple(res.iter_messages()), expected_msgs)
 
-<<<<<<< HEAD
-        self.assertListEqual(res.messages_name, expected_msgs_name)
-        self.assertListEqual(list(res.iter_messages_name()), expected_msgs_name)
-=======
         self.assertEqual(res.messages_name, expected_msgs_name)
         self.assertEqual(
             tuple(res.iter_messages_name()), expected_msgs_name)
->>>>>>> 36eaf904
 
         self.assertEqual(tuple(res.iter_messages_tuple()), expected_tuples)
 
@@ -251,13 +211,8 @@
         self.assertEqual(total_range(5), 15)
 
     def test_wlexpr_wrapper(self):
-<<<<<<< HEAD
-        res = self.kernel_session.evaluate(wl.Map(wlexpr("#+1&"), [1, 2, 3]))
-        self.assertEqual(res, [2, 3, 4])
-=======
         res = self.kernel_session.evaluate(wl.Map(wlexpr('#+1&'), [1, 2, 3]))
         self.assertEqual(res, (2, 3, 4))
->>>>>>> 36eaf904
 
     def test_built_in_symbols(self):
         self.assertEqual(self.kernel_session.evaluate(wl.Null), None)
@@ -292,21 +247,12 @@
         self.class_bad_kwargs_parameters(self, WolframLanguageSession)
 
     IMAGE_FILES_DIMS = {
-<<<<<<< HEAD
-        "10ct_32bit_128.tiff": [128, 128],
-        "16_bit_binary_pgm.png": [20, 100],
-        "hopper.ppm": [128, 128],
-        "pal1wb.bmp": [127, 64],
-        "pil_sample_cmyk.jpg": [100, 100],
-        "umbrellaRGBA.png": [1789, 1920],
-=======
         "10ct_32bit_128.tiff": (128, 128),
         "16_bit_binary_pgm.png": (20, 100),
         "hopper.ppm": (128, 128),
         "pal1wb.bmp": (127, 64),
         "pil_sample_cmyk.jpg": (100, 100),
         "umbrellaRGBA.png": (1789, 1920)
->>>>>>> 36eaf904
     }
 
     @unittest.skipIf(not has_pil, "PIL not found skipping image test.")
@@ -384,19 +330,6 @@
         )
         res = future.result(timeout=1)
         self.assertFalse(res.success)
-<<<<<<< HEAD
-        expected_msgs = [
-            "Expecting end of array or a value separator.",
-            "An error occurred near character 'EOF', at line 1:6",
-            "Infinite expression Power[0, -1] encountered.",
-        ]
-        expected_msgs_name = [
-            wl.MessageName(wl.Import, "jsonarraymissingsep"),
-            wl.MessageName(wl.Import, "jsonhintposandchar"),
-            wl.MessageName(wl.Power, "infy"),
-        ]
-        expected_tuples = list(zip(expected_msgs_name, expected_msgs))
-=======
         expected_msgs = (
             'Expecting end of array or a value separator.',
             "An error occurred near character 'EOF', at line 1:6",
@@ -408,19 +341,13 @@
             wl.MessageName(wl.Power, 'infy')
         )
         expected_tuples = tuple(zip(expected_msgs_name, expected_msgs))
->>>>>>> 36eaf904
 
         self.assertEqual(res.messages, expected_msgs)
         self.assertEqual(tuple(res.iter_messages()), expected_msgs)
 
-<<<<<<< HEAD
-        self.assertListEqual(res.messages_name, expected_msgs_name)
-        self.assertListEqual(list(res.iter_messages_name()), expected_msgs_name)
-=======
         self.assertEqual(res.messages_name, expected_msgs_name)
         self.assertEqual(
             tuple(res.iter_messages_name()), expected_msgs_name)
->>>>>>> 36eaf904
 
         self.assertEqual(tuple(res.iter_messages_tuple()), expected_tuples)
 
