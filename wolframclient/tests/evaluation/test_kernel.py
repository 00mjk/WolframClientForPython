--- conflicted
+++ resolved
@@ -13,19 +13,8 @@
 from wolframclient.language.expression import WLFunction, WLSymbol
 from wolframclient.serializers import export
 from wolframclient.tests.configure import MSG_JSON_NOT_FOUND, json_config
-<<<<<<< HEAD
-from wolframclient.utils import six
-from wolframclient.utils.tests import TestCase as BaseTestCase, path_to_file_in_data_dir
-
-try:
-    import PIL.Image
-    has_pil = True
-except ImportError:
-    has_pil = False
-=======
 from wolframclient.utils.tests import TestCase as BaseTestCase
 from wolframclient.utils.tests import path_to_file_in_data_dir
->>>>>>> fe528c2d
 
 try:
     import PIL.Image
@@ -313,42 +302,6 @@
                 session.terminate()
 
 
-<<<<<<< HEAD
-    IMAGE_FILES_DIMS = {
-        "10ct_32bit_128.tiff":[128,128],
-        "16_bit_binary_pgm.png":[20,100],
-        "hopper.ppm":[128,128],
-        "pal1wb.bmp":[127,64],
-        "pil_sample_cmyk.jpg":[100,100],
-        "umbrellaRGBA.png":[1789,1920]
-    }
-    @unittest.skipIf(not has_pil, "PIL not found skipping image test.")
-    def test_images_serialization(self):
-        for path, dimensions in self.IMAGE_FILES_DIMS.items():
-            with PIL.Image.open(path_to_file_in_data_dir(path)) as img:
-                res = self.kernel_session.evaluate(
-                    wl.ImageDimensions(img)
-                )
-                self.assertEqual(res, dimensions)
-
-    @unittest.skipIf(not has_pil, "PIL not found skipping image test.")
-    def test_images_in_expr(self):
-        img1_path = "hopper.ppm"
-        img2_path = "pal1wb.bmp"
-        with PIL.Image.open(path_to_file_in_data_dir(img1_path)) as img1:
-            with PIL.Image.open(path_to_file_in_data_dir(img2_path)) as img2:
-                res = self.kernel_session.evaluate(wl.Map(
-                    wl.ImageDimensions,
-                    {
-                        'img1' : img1,
-                        'img2' : img2
-                    }
-                ))
-                self.assertEqual(res, {'img1':self.IMAGE_FILES_DIMS[img1_path], 'img2':self.IMAGE_FILES_DIMS[img2_path]})
-
-@unittest.skipIf(six.PY2, "Module future is not available.")
-=======
->>>>>>> fe528c2d
 class TestFutureSession(TestCaseSettings):
     @classmethod
     def tearDownKernelSession(cls):
