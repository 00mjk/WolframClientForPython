--- conflicted
+++ resolved
@@ -164,9 +164,5 @@
 
     def test_bad_options(self):
         with self.assertRaises(ValueError):
-<<<<<<< HEAD
-            NumPyWXFEncoder(packed_array_support=False, numeric_array_support=False)
-=======
             NumPyWXFEncoder(
-                packed_array_support=False, numeric_array_support=False)
->>>>>>> fe528c2d
+                packed_array_support=False, numeric_array_support=False)