<project name='WolframClientForPython' basedir='..'>

	<property name='component' value='${ant.project.name}' />
	<property name='system_id' value='### Must be set by Jenkins ###' />

	<property name='app.name' value='${component}' />
	<property name='inputDir' value='${basedir}/docs' />
	<property name='language' value='### Must be set by Jenkins ###' />

	<property name="appPath" value="${appPath.default}" />

	<property environment='env' />
	<import file='${env.RE_ANTLIBRARY_HOME}/ant-lib.xml' />

	<!--
		Component build (platform-independent)
	-->
	<target name='Component.WolframClientForPython.execute' extensionOf='Component.execute'>

		<!-- Copy all files and the wolframclient folder in base directory -->
		<copy todir='${files_directory}/${component}'>
			<fileset dir='${basedir}' >
				<exclude name='.*' />
				<exclude name='scripts/' />
				<exclude name='docs/' />
			</fileset>
		</copy>

	</target>

	<!--
		Paclet
	-->

	<target name='Paclet.WolframClientForPython.init.custom' extensionOf='Paclet.init.custom'>

		<!--
			Prevent Paclet.clean from deleting files_directory,
			since CopyAndUnarchiveArtifact just put all the paclet
			files in there....
		-->

		<property name='keep.files_directory' value='true' />

	</target>

	<target name='Paclet.WolframClientForPython.execute' extensionOf='Paclet.execute'>
		<mathematica exe="${mathExe}" fresh="true" quit="true"><![CDATA[

			Print["$Version: ", $Version];
			Print["$InstallationDirectory: ", $InstallationDirectory];

			Unset[$MessagePrePrint];
			Needs["PacletManager`"];

			src = FileNameJoin[{AntProperty["files_directory"], "WolframClientForPython"}];
			dest = FileNameJoin[AntProperty["output_directory"]];
			PackPaclet[src, dest];

			SetDirectory[dest]
			If [TrueQ[FileExistsQ[FileNames["*WolframClientForPython*.paclet"][[1]]]],
				Print[FileNames["WolframClientForPython*.paclet"][[1]] " ... OK"],
				AntFail["Paclet not produced" ]];

		]]></mathematica>

	</target>

	<!--
		Installer Package
	-->

	<target name='Installer.WolframClientForPython.execute' extensionOf='Deploy.execute'>

		<!-- Ensure all necessary modules are installed -->
		<exec executable="python">
			<arg value="-m" />
			<arg value="pip" />
			<arg value="install" />
			<arg value="--user" />
			<arg value="--upgrade" />
			<arg value="setuptools" />
			<arg value="wheel" />
		</exec>

		<!-- Run setup script -->
		<exec executable="python">
			<arg value="setup.py" />
			<arg value="sdist" />
			<arg value="bdist_wheel" />
		</exec>

		<!-- Copy produced files to Files dir -->
		<copy todir='${files_directory}'>
			<fileset dir='${basedir}/dist'>
				<include name="*.whl"/>
				<include name="*.tar.gz"/>
			</fileset>
		</copy>

	</target>

	<!--
		Static Web Pages
	-->

	<target name='Web.WolframClientForPython.execute.check-custom' extensionOf='Web.execute.check-custom' >

		<property name='Web.execute.has-custom' value='true' />

	</target>

	<target name='Web.WolframClientForPython.execute.custom' extensionOf='Web.execute.custom'>

		<!-- Create a virtual environment to build docs in -->
		<exec executable="python3.6">
			<arg value="-m" />
			<arg value="venv" />
			<arg value="${tmp_directory}/venv" />
		</exec>

		<!-- Install pygments-mathematica and sphinx modules -->
		<exec executable="${tmp_directory}/venv/bin/python">
			<arg value="-m" />
			<arg value="pip" />
			<arg value="install" />
			<arg value="numpy" />
			<arg value="pygments-mathematica" />
			<arg value="sphinx" />
			<arg value="zmq" />
		</exec>

		<!-- Build docs using Bash script -->
		<exec dir= "${basedir}/docs" executable="build_docs.sh">
			<arg value="-b" />
			<arg value="${files_directory}" />
			<env key="PATH" path="${env.PATH}:${tmp_directory}/venv/bin"/>
		</exec>

	</target>

<<<<<<< HEAD
=======
	<!--
		Deploy Web Pages
	-->

	<target name='Deploy.WolframClientForPython.execute' extensionOf='Deploy.execute'>

		<path id='ghpages.id'> 
			<fileset dir='${checkout_directory}'>
				<include name="ghpages/*"/>
			</fileset>
		</path>

		<property name='pages' refid='ghpages.id'/> 
		<property name='src' value='${pages}' />

		<property name='host' value='buildmgr@webtst4.wolfram.com' />
		<property name='dest' value='/www/sites/reference.wolfram.com/htdocs/language/WolframClientForPython' />

		<condition property='scp.cmd' value='pscp' else='scp'>
			<os family='windows'/>
		</condition>

		<echo message="copy ${src} to ${host}:${dest}" />
		<exec executable='${scp.cmd}' failonerror='true' searchpath='true'>
			<arg line='${args} ${src} ${host}:${dest}' />
		</exec>
	</target>

>>>>>>> 7f88669a
</project><|MERGE_RESOLUTION|>--- conflicted
+++ resolved
@@ -139,8 +139,6 @@
 
 	</target>
 
-<<<<<<< HEAD
-=======
 	<!--
 		Deploy Web Pages
 	-->
@@ -169,5 +167,4 @@
 		</exec>
 	</target>
 
->>>>>>> 7f88669a
 </project>